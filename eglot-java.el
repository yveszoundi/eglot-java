--- conflicted
+++ resolved
@@ -1469,7 +1469,6 @@
 
 (add-to-list 'file-name-handler-alist '("\\`jdt://" . eglot-java--jdt-uri-handler))
 
-<<<<<<< HEAD
 (defun eglot-java--find-server ()
   "Find the LSP server of type eglot-java-eclipse-jdt for the
 current project. In the strange event that there are multiple,
@@ -1478,42 +1477,6 @@
               (servers (gethash project eglot--servers-by-project))
               (eclipse-jdt-servers (seq-filter #'eglot-java-eclipse-jdt-p servers)))
     (car eclipse-jdt-servers)))
-
-(defvar eglot-java-jdt-uri-handling-patch-applied nil "Whether or not JDT uri handling is already patched.")
-
-(defun eglot-java--wrap-legacy-eglot--path-to-uri (original-fn &rest args)
-  "Hack until eglot is updated.
-ARGS is a list with one element, a file path or potentially a URI.
-If path is a jar URI, don't parse. If it is not a jar call ORIGINAL-FN."
-  (let ((path (file-truename (car args))))
-    (if (equal "jdt" (url-type (url-generic-parse-url path)))
-        path
-      (apply original-fn args))))
-
-(defun eglot-java--wrap-legacy-eglot--uri-to-path (original-fn &rest args)
-  "Hack until eglot is updated.
-ARGS is a list with one element, a URI.
-If URI is a jar URI, don't parse and let the `jdthandler--file-name-handler'
-handle it. If it is not a jar call ORIGINAL-FN."
-  (let ((uri (car args)))
-    (if (and (stringp uri)
-             (string= "jdt" (url-type (url-generic-parse-url uri))))
-        uri
-      (apply original-fn args))))
-
-(defun eglot-java--jdthandler-patch-eglot ()
-  "Patch old versions of Eglot to work with Jdthandler."
-  (interactive) ;; TODO Remove when eglot is updated in melpa
-  ;; See also https://debbugs.gnu.org/cgi/bugreport.cgi?bug=58790
-  ;; See also https://git.savannah.gnu.org/gitweb/?p=emacs.git;a=blob;f=lisp/progmodes/eglot.el#l1558
-  (unless (or (and (advice-member-p #'eglot-java--wrap-legacy-eglot--path-to-uri 'eglot--path-to-uri)
-                   (advice-member-p #'eglot-java--wrap-legacy-eglot--uri-to-path 'eglot--uri-to-path))
-              (<= 29 emacs-major-version))
-    (advice-add 'eglot--path-to-uri :around #'eglot-java--wrap-legacy-eglot--path-to-uri)
-    (advice-add 'eglot--uri-to-path :around #'eglot-java--wrap-legacy-eglot--uri-to-path)
-    (message "[eglot-java--jdthandler-patch-eglot] Eglot successfully patched.")))
-=======
->>>>>>> 70ece911
 
 ;;;###autoload
 (defun eglot-java-upgrade-junit-jar ()
